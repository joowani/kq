from __future__ import absolute_import, print_function, unicode_literals

import functools
import logging
import time
import uuid

import dill
import kafka

from kq.job import Job


class Queue(object):
    """KQ queue.

    A queue serializes incoming function calls and places them into a Kafka
    topic as *jobs*. Workers fetch these jobs and execute them asynchronously
    in the background. Here is an example of initializing and using a queue:

    .. code-block:: python

        from kq import Queue, Job

        queue = Queue(
            hosts='host:7000,host:8000',
            topic='foo',
            timeout=3600,
            compression='gzip',
            acks=0,
            retries=5,
            job_size=10000000,
            cafile='/my/files/cafile',
            certfile='/my/files/certfile',
            keyfile='/my/files/keyfile',
            crlfile='/my/files/crlfile'
        )
        job = queue.enqueue(my_func, *args, **kwargs)
        assert isinstance(job, Job)

    .. note::

        The number of partitions in a Kafka topic limits how many workers
        can read from the queue in parallel. For example, maximum of 10
        workers can work off a queue with 10 partitions.


    :param hosts: Comma-separated Kafka hostnames and ports. For example,
        ``"localhost:9000,localhost:8000,192.168.1.1:7000"`` is a valid input
        string. Default: ``"127.0.0.1:9092"``.
    :type hosts: str | unicode
    :param topic: Name of the Kafka topic. Default: ``"default"``.
    :type topic: str | unicode
    :param timeout: Default job timeout threshold in seconds. If not set, the
        enqueued jobs are left to run until they finish. This means a hanging
        job can potentially block the workers. Default: ``None`` (no timeout).
    :type timeout: int
    :param compression: The algorithm used for compressing job data. Allowed
        values are: ``"gzip"``, ``"snappy"`` and ``"lz4"``. Default: ``None``
        (no compression).
    :type compression: str | unicode
    :param acks: The number of acknowledgements required from the broker(s)
        before considering a job successfully enqueued. Allowed values are:

        .. code-block:: none

            0: Do not wait for any acknowledgment from the broker leader
               and consider the job enqueued as soon as it is added to
               the socket buffer. Persistence is not guaranteed on broker
               failures.

            1: Wait for the job to be saved on the broker leader but not
               for it be replicated across other brokers. If the leader
               broker fails before the replication finishes the job may
               not be persisted.

           -1: Wait for the job to be replicated across all brokers. As
               long as one of the brokers is functional job persistence
               is guaranteed.

        Default: ``1``.

    :type acks: int
    :param retries: The maximum number of attempts to re-enqueue a job when
        the job fails to reach the broker. Retries may alter the sequence of
        the enqueued jobs. Default: ``0``.
    :type retries: int
    :param job_size: The max size of each job in bytes. Default: ``1048576``.
    :type job_size: int
    :param cafile: Full path to the trusted CA certificate file.
    :type cafile: str | unicode
    :param certfile: Full path to the client certificate file.
    :type certfile: str | unicode
    :param keyfile: Full path to the client private key file.
    :type keyfile: str | unicode
    :param crlfile: Full path to the CRL file for validating certification
        expiry. This option is only available with Python 3.4+ or 2.7.9+.
    :type crlfile: str | unicode
    """

    def __init__(self,
                 hosts='127.0.0.1:9092',
                 topic='default',
                 timeout=None,
                 compression=None,
                 acks=1,
                 retries=0,
                 job_size=1048576,
                 cafile=None,
                 certfile=None,
                 keyfile=None,
                 crlfile=None):
        self._hosts = hosts
        self._topic = topic
        self._timeout = timeout
        self._logger = logging.getLogger('kq')
        self._producer = kafka.KafkaProducer(
            bootstrap_servers=self._hosts,
            compression_type=compression,
            acks=acks,
            retries=retries,
            max_request_size=job_size,
            buffer_memory=max(job_size, 33554432),
            ssl_cafile=cafile,
            ssl_certfile=certfile,
            ssl_keyfile=keyfile,
            ssl_crlfile=crlfile
        )

    def __repr__(self):
        """Return a string representation of the queue.

        :return: String representation of the queue.
        :rtype: str | unicode
        """
        return 'Queue(topic={})'.format(self._topic)

    @property
    def producer(self):
        """Return the Kafka producer object.

        :return: Kafka producer object.
        :rtype: kafka.producer.KafkaProducer
        """
        return self._producer

    @property
    def hosts(self):
        """Return the list of Kafka host names and ports.

        :return: List of Kafka host names and ports.
        :rtype: [str]
        """
        return self._hosts.split(',')

    @property
    def topic(self):
        """Return the name of the Kafka topic in use.

        :return: Name of the Kafka topic in use.
        :rtype: str | unicode
        """
        return self._topic

    @property
    def timeout(self):
        """Return the job timeout threshold in seconds.

        :return: Job timeout threshold in seconds.
        :rtype: int
        """
        return self._timeout

    def enqueue(self, obj, *args, **kwargs):
        """Place the function call (or the job) in the Kafka topic.

        For example:

        .. code-block:: python

            import requests
            from kq import Queue

            q = Queue()

            # You can queue the function call with its arguments
            job = q.enqueue(requests.get, 'https://www.google.com')

            # Or you can queue a kq.job.Job instance directly
            q.enqueue(job)

        :param obj: Function or the job object to enqueue. If a function is
            given, the function *must* be pickle-able.
        :type obj: callable | kq.job.Job
        :param args: Arguments for the function. Ignored if a KQ job object
            is given for the first argument instead.
        :type args: list
        :param kwargs: Keyword arguments for the function. Ignored if a KQ
            job instance is given as the first argument instead.
        :type kwargs: dict
        :param key: Queue the job with a key. Jobs queued with a specific key
            are processed in order they were queued. Setting it to None (default)
            disables this behaviour.
        :type key: str | unicode
        :return: The job that was enqueued
        :rtype: kq.job.Job
        """
        key = None
        if isinstance(obj, Job):
            func = obj.func
            args = obj.args
            kwargs = obj.kwargs
            key = obj.key
        else:
            func = obj
            key = None

        if not callable(func):
            raise ValueError('{} is not a callable'.format(func))

        job = Job(
            id=str(uuid.uuid4()),
            timestamp=int(time.time()),
            topic=self._topic,
            func=func,
            args=args,
            kwargs=kwargs,
            timeout=self._timeout,
            key=key
        )
        self._producer.send(self._topic, dill.dumps(job), key=key)
        self._logger.info('Enqueued: {}'.format(job))
        return job

    def enqueue_with_key(self, key, obj, *args, **kwargs):
        """Place the function call (or the job) in the Kafka topic with key.

        For example:

        .. code-block:: python

            import requests
            from kq import Queue

            q = Queue()

            url = 'https://www.google.com'

            # You can queue the function call with its arguments
            job = q.enqueue_with_key('my_key', requests.get, url)

            # Or you can queue a kq.job.Job instance directly
            q.enqueue_with_key('my_key', job)

        :param key: The key for the Kafka message. Jobs with the same key are
            guaranteed to be placed in the same Kafka partition and processed
            sequentially. If a job object is enqueued, its key is overwritten.
        :type key: str
        :param obj: Function or the job object to enqueue. If a function is
            given, the function *must* be pickle-able.
        :type obj: callable | kq.job.Job
        :param args: Arguments for the function. Ignored if a KQ job object
            is given for the first argument instead.
        :type args: list
        :param kwargs: Keyword arguments for the function. Ignored if a KQ
            job instance is given as the first argument instead.
        :type kwargs: dict
        :return: The job that was enqueued
        :rtype: kq.job.Job
        """
        if isinstance(obj, Job):
            func = obj.func
            args = obj.args
            kwargs = obj.kwargs
        else:
            func = obj

        if not callable(func):
            raise ValueError('{} is not a callable'.format(func))

        job = Job(
            id=str(uuid.uuid4()),
            timestamp=int(time.time()),
            topic=self._topic,
            func=func,
            args=args,
            kwargs=kwargs,
            timeout=self._timeout,
            key=key
        )
<<<<<<< HEAD

        future = self._producer.send(self._topic, dill.dumps(job), key=key)
        try:
            future.get(timeout=self._timeout or 5)
        except KafkaError as e:
            self._logger.error('Queuing failed: {}', str(e))
            return None
=======
        self._producer.send(self._topic, dill.dumps(job), key=key)
>>>>>>> 423bb561
        self._logger.info('Enqueued: {}'.format(job))
        return job

    def job(self, func):
        """Decorator which add a **delay** method to a function.

        When the **delay** method is called, the function is queued as a job.
        For example:

        .. code-block:: python

            from kq import Queue
            queue = Queue()

            @queue.job
            def calculate_sum(a, b, c):
                return a + b + c

            # Enqueue the function as a job
            calculate_sum.delay(1, 2, 3)

        :param func: The function to decorate.
        :type func: callable
        :return: The decorated function with new method **delay**
        :rtype: callable
        """
        @functools.wraps(func)
        def delay(*args, **kwargs):  # pragma: no cover
            return self.enqueue(func, *args, **kwargs)
        func.delay = delay
        return func

    def flush(self):
        """Force-flush all buffered records to the broker."""
        self._logger.info('Flushing {} ...'.format(self))
        self._producer.flush()<|MERGE_RESOLUTION|>--- conflicted
+++ resolved
@@ -198,14 +198,9 @@
         :param kwargs: Keyword arguments for the function. Ignored if a KQ
             job instance is given as the first argument instead.
         :type kwargs: dict
-        :param key: Queue the job with a key. Jobs queued with a specific key
-            are processed in order they were queued. Setting it to None (default)
-            disables this behaviour.
-        :type key: str | unicode
         :return: The job that was enqueued
         :rtype: kq.job.Job
         """
-        key = None
         if isinstance(obj, Job):
             func = obj.func
             args = obj.args
@@ -228,7 +223,12 @@
             timeout=self._timeout,
             key=key
         )
-        self._producer.send(self._topic, dill.dumps(job), key=key)
+        future = self._producer.send(self._topic, dill.dumps(job), key=key)
+        try:
+            future.get(timeout=self._timeout or 5)
+        except KafkaError as e:
+            self._logger.error('Queuing failed: {}', str(e))
+            return None
         self._logger.info('Enqueued: {}'.format(job))
         return job
 
@@ -288,17 +288,12 @@
             timeout=self._timeout,
             key=key
         )
-<<<<<<< HEAD
-
         future = self._producer.send(self._topic, dill.dumps(job), key=key)
         try:
             future.get(timeout=self._timeout or 5)
         except KafkaError as e:
             self._logger.error('Queuing failed: {}', str(e))
             return None
-=======
-        self._producer.send(self._topic, dill.dumps(job), key=key)
->>>>>>> 423bb561
         self._logger.info('Enqueued: {}'.format(job))
         return job
 
